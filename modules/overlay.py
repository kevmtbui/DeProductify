"""
Overlay module - Performative Protocol visual and audio elements
TODO: This will be implemented to show matcha clickable overlay and play music
"""

<<<<<<< HEAD
import tkinter as tk
from tkinter import Canvas
from PIL import Image, ImageTk
import random
import os
import glob
import time
import subprocess
import sys
import platform
import json
from typing import List

class PerformativeProtocol:
    def __init__(self, custom_positions=None, load_from_file=False):
        self.overlay_window = None
        self.canvas = None
        self.images = []
        self.matcha_clicks = 0
        self.custom_positions = custom_positions  # Dict of {filename: {x, y, ...}}
        self.load_from_file = load_from_file
        self.animation_running = False
        self.screen_width = 0
        self.screen_height = 0
        
        # Color palette
        self.bg_color = '#F5F1E8'  # clairo_linen (white background)
        
        # Audio playback
        self.audio_process = None
        self.using_pygame = False
        self.shake_sound = None
        
        # Try to initialize pygame for audio (works better on Windows)
        try:
            import pygame
            pygame.mixer.init(frequency=22050, size=-16, channels=2, buffer=512)
            self.using_pygame = True
            print("✅ Pygame audio initialized")
        except Exception as e:
            print(f"⚠️  Pygame audio not available, using system commands: {e}")
            self.using_pygame = False
        
        # Load shake sound effect (works with or without pygame)
        self._load_shake_sound()
        
    def _load_shake_sound(self):
        """Load the shake sound effect"""
        sfx_dir = os.path.join(os.path.dirname(os.path.dirname(__file__)), 'assets', 'sfx')
        sfx_files = glob.glob(os.path.join(sfx_dir, '*.mp3'))
        
        if not sfx_files:
            print("⚠️  No shake sound effect found in assets/sfx/")
            print("   Add a shake sound MP3 to enable sound effects!")
            return
        
        # Check if file is valid (not empty)
        sound_file = sfx_files[0]
        if os.path.getsize(sound_file) == 0:
            print(f"⚠️  Shake sound file is empty: {os.path.basename(sound_file)}")
            print("   Please download a valid shake sound effect MP3")
            return
        
        try:
            if self.using_pygame:
                import pygame
                
                # Try to create a faster, louder version using pydub
                processed_file = self._process_shake_sound(sound_file)
                
                if processed_file and os.path.exists(processed_file):
                    # Load the processed version
                    self.shake_sound = pygame.mixer.Sound(processed_file)
                    print(f"🔊 Loaded shake sound: {os.path.basename(sound_file)} (2x speed, louder)")
                else:
                    # Load original and increase volume
                    self.shake_sound = pygame.mixer.Sound(sound_file)
                    print(f"🔊 Loaded shake sound: {os.path.basename(sound_file)} (louder)")
                
                print(f"   Duration: {self.shake_sound.get_length():.2f}s")
            else:
                # Store path for platform-specific playback
                self.shake_sound = sound_file
                print(f"🔊 Shake sound ready: {os.path.basename(sound_file)}")
        except Exception as e:
            print(f"⚠️  Could not load shake sound: {e}")
            print(f"   File: {os.path.basename(sound_file)}")
            print(f"   Make sure it's a valid MP3 file")
    
    def _process_shake_sound(self, sound_file):
        """Process shake sound to be 2x faster and louder"""
        try:
            from pydub import AudioSegment
            
            # Create processed file path
            sfx_dir = os.path.dirname(sound_file)
            processed_file = os.path.join(sfx_dir, 'shake_processed.wav')
            
            # Check if already processed
            if os.path.exists(processed_file):
                return processed_file
            
            print("🎵 Processing shake sound (2x speed, +6dB louder)...")
            
            # Load the audio
            audio = AudioSegment.from_mp3(sound_file)
            
            # Speed up 2x (change frame rate)
            audio_fast = audio._spawn(audio.raw_data, overrides={
                "frame_rate": int(audio.frame_rate * 2.0)
            })
            audio_fast = audio_fast.set_frame_rate(44100)
            
            # Increase volume by 6dB
            audio_loud = audio_fast + 6
            
            # Export as WAV for faster loading
            audio_loud.export(processed_file, format='wav')
            print(f"✅ Processed sound saved: {os.path.basename(processed_file)}")
            
            return processed_file
            
        except ImportError:
            print("⚠️  pydub not available - using original sound with higher volume")
            return None
        except Exception as e:
            print(f"⚠️  Could not process sound: {e}")
            return None
    
    def _play_shake_sound(self):
        """Play the shake sound effect"""
        if not self.shake_sound:
            return
        
        try:
            if self.using_pygame:
                import pygame
                # Set volume to maximum (1.5 = 150% for extra loudness)
                self.shake_sound.set_volume(1.5)
                # Play sound effect (doesn't interfere with music)
                self.shake_sound.play()
            else:
                # Use platform-specific command for quick playback
                system = platform.system()
                
                if system == 'Darwin':  # macOS
                    # Use afplay in background (non-blocking)
                    subprocess.Popen(
                        ['afplay', self.shake_sound],
                        stdout=subprocess.DEVNULL,
                        stderr=subprocess.DEVNULL
                    )
                elif system == 'Windows':
                    # Use PowerShell SoundPlayer for quick playback
                    subprocess.Popen(
                        ['powershell', '-c', f'(New-Object Media.SoundPlayer "{self.shake_sound}").PlaySync()'],
                        stdout=subprocess.DEVNULL,
                        stderr=subprocess.DEVNULL,
                        creationflags=subprocess.CREATE_NO_WINDOW if hasattr(subprocess, 'CREATE_NO_WINDOW') else 0
                    )
                else:  # Linux
                    # Use mpg123 or similar
                    try:
                        subprocess.Popen(
                            ['mpg123', '-q', self.shake_sound],
                            stdout=subprocess.DEVNULL,
                            stderr=subprocess.DEVNULL
                        )
                    except FileNotFoundError:
                        pass
        except Exception as e:
            print(f"⚠️  Could not play shake sound: {e}")
    
    def _load_scaled_positions(self, screen_width, screen_height):
        """Load positions from JSON file and scale to current screen dimensions"""
        positions_file = 'image_positions.json'
        if not os.path.exists(positions_file):
            return None
        
        try:
            with open(positions_file, 'r') as f:
                data = json.load(f)
            
            # Check if we have the new format with screen dimensions
            if isinstance(data, dict) and 'screen_dimensions' in data and 'positions' in data:
                saved_width = data['screen_dimensions']['width']
                saved_height = data['screen_dimensions']['height']
                saved_positions = data['positions']
                
                # Calculate scaling factors
                scale_x = screen_width / saved_width
                scale_y = screen_height / saved_height
                
                print(f"📍 Scaling positions from {saved_width}x{saved_height} to {screen_width}x{screen_height}")
                print(f"   Scale factors: X={scale_x:.2f}, Y={scale_y:.2f}")
                
                # Scale all positions
                scaled_positions = {}
                for filename, pos_data in saved_positions.items():
                    scaled_x = int(pos_data['x'] * scale_x)
                    scaled_y = int(pos_data['y'] * scale_y)
                    scaled_positions[filename] = {
                        'x': scaled_x,
                        'y': scaled_y,
                        'type': pos_data['type'],
                        'angle': pos_data.get('angle', 0)
                    }
                return scaled_positions
            else:
                # Old format without screen dimensions
                return data
        except Exception as e:
            print(f"⚠️  Could not load positions: {e}")
            return None
    
    def _load_images(self):
        """Load all overlay images from assets/images/"""
        images_dir = os.path.join(os.path.dirname(os.path.dirname(__file__)), 'assets', 'images')
        
        # Load specific images
        image_files = [
            'cat1-removebg-preview.png',
            'cat2-removebg-preview.png',
            'cat4-removebg-preview.png',
            'earebuds copy.png',
            'matcha-removebg-preview(1).png',
            'matcha2-removebg-preview.png',
            'tote.png',
            'tote2-removebg-preview.png',
            'vinyl-removebg-preview.png',
            'vinyl2-removebg-preview.png',
            'vinyl3-removebg-preview.png'
        ]
        
        loaded_images = []
        for filename in image_files:
            filepath = os.path.join(images_dir, filename)
            if os.path.exists(filepath):
                try:
                    img = Image.open(filepath)
                    # Ensure RGBA mode for transparency
                    if img.mode != 'RGBA':
                        img = img.convert('RGBA')
                    
                    # Determine image type for categorization
                    img_type = 'other'
                    if 'matcha' in filename.lower():
                        img_type = 'matcha'
                    elif 'cat' in filename.lower():
                        img_type = 'cat'
                    elif 'tote' in filename.lower():
                        img_type = 'tote'
                    elif 'vinyl' in filename.lower():
                        img_type = 'vinyl'
                    elif 'earebud' in filename.lower() or 'earbud' in filename.lower():
                        img_type = 'earbuds'
                    
                    loaded_images.append({
                        'image': img,
                        'type': img_type,
                        'filename': filename
                    })
                except Exception as e:
                    print(f"Failed to load {filename}: {e}")
        
        print(f"✅ Loaded {len(loaded_images)} images")
        return loaded_images
    
    def _get_random_audio_file(self):
        """Get a random audio file from assets/audio/"""
        audio_dir = os.path.join(os.path.dirname(os.path.dirname(__file__)), 'assets', 'audio')
        audio_files = glob.glob(os.path.join(audio_dir, '*.mp3'))
        
        if not audio_files:
            print("❌ No audio files found!")
            return None
        
        selected = random.choice(audio_files)
        print(f"🎵 Selected: {os.path.basename(selected)}")
        return selected
    
    def _play_music(self):
        """Play a random audio file from local assets (cross-platform)"""
        audio_file = self._get_random_audio_file()
        
        if not audio_file:
            return
        
        try:
            # Try pygame first (works well on Windows, sometimes on macOS)
            if self.using_pygame:
                import pygame
                pygame.mixer.music.load(audio_file)
                pygame.mixer.music.play(-1)  # Loop indefinitely
                print(f"🎵 Playing (pygame): {os.path.basename(audio_file)}")
                return
            
            # Fall back to platform-specific commands
            system = platform.system()
            
            if system == 'Darwin':  # macOS
                # Use afplay (macOS built-in audio player)
                self.audio_process = subprocess.Popen(
                    ['afplay', audio_file],
                    stdout=subprocess.DEVNULL,
                    stderr=subprocess.DEVNULL
                )
                print(f"🎵 Playing (macOS/afplay): {os.path.basename(audio_file)}")
                
            elif system == 'Windows':
                # Use Windows Media Player via PowerShell
                # This runs asynchronously in the background
                cmd = f'Add-Type -AssemblyName presentationCore; $mediaPlayer = New-Object system.windows.media.mediaplayer; $mediaPlayer.open("{audio_file}"); $mediaPlayer.Play(); while($true){{Start-Sleep 1}}'
                self.audio_process = subprocess.Popen(
                    ['powershell', '-WindowStyle', 'Hidden', '-Command', cmd],
                    stdout=subprocess.DEVNULL,
                    stderr=subprocess.DEVNULL,
                    creationflags=subprocess.CREATE_NO_WINDOW if hasattr(subprocess, 'CREATE_NO_WINDOW') else 0
                )
                print(f"🎵 Playing (Windows/PowerShell): {os.path.basename(audio_file)}")
                
            else:  # Linux or other
                # Try mpg123 or mpg321 (common on Linux)
                try:
                    self.audio_process = subprocess.Popen(
                        ['mpg123', '-q', '--loop', '-1', audio_file],
                        stdout=subprocess.DEVNULL,
                        stderr=subprocess.DEVNULL
                    )
                    print(f"🎵 Playing (Linux/mpg123): {os.path.basename(audio_file)}")
                except FileNotFoundError:
                    # Fallback to mpg321
                    self.audio_process = subprocess.Popen(
                        ['mpg321', '-q', '--loop', '0', audio_file],
                        stdout=subprocess.DEVNULL,
                        stderr=subprocess.DEVNULL
                    )
                    print(f"🎵 Playing (Linux/mpg321): {os.path.basename(audio_file)}")
        except Exception as e:
            print(f"❌ Failed to play music: {e}")
            print(f"   Platform: {platform.system()}")
    
    def _stop_music(self):
        """Stop the currently playing music"""
        try:
            if self.using_pygame:
                import pygame
                pygame.mixer.music.stop()
                print("⏹️ Music stopped (pygame)")
            elif self.audio_process and self.audio_process.poll() is None:
                # Process is still running, terminate it
                self.audio_process.terminate()
                self.audio_process.wait(timeout=2)
                print("⏹️ Music stopped (subprocess)")
                self.audio_process = None
        except Exception as e:
            print(f"❌ Failed to stop music: {e}")
    
    def _check_overlap(self, x, y, placed_positions, margin=350):
        """Check if a position overlaps with any placed images"""
        for px, py in placed_positions:
            distance = ((x - px) ** 2 + (y - py) ** 2) ** 0.5
            if distance < margin:
                return True
        return False
    
    def _get_random_position(self, screen_width, screen_height, placed_positions):
        """
        Get a random non-overlapping position using a strict grid layout.
        Uses 4x3 grid with 200px spacing between grid cells and ±15px jitter.
        """
        # Define grid: 4 columns x 3 rows with 200px spacing
        grid_cols = 4
        grid_rows = 3
        spacing = 200  # spacing between grid cells
        
        # Calculate total grid dimensions
        total_grid_width = (grid_cols - 1) * spacing
        total_grid_height = (grid_rows - 1) * spacing
        
        # Center the grid on screen
        start_x = (screen_width - total_grid_width) // 2
        start_y = (screen_height - total_grid_height) // 2
        
        # Create all possible grid positions
        grid_positions = []
        for row in range(grid_rows):
            for col in range(grid_cols):
                grid_x = start_x + col * spacing
                grid_y = start_y + row * spacing
                grid_positions.append((grid_x, grid_y))
        
        # Shuffle to randomize which grid cell gets used
        random.shuffle(grid_positions)
        
        # Try each grid position with small jitter
        for grid_x, grid_y in grid_positions:
            # Add small random jitter (±15px)
            jitter_x = random.randint(-15, 15)
            jitter_y = random.randint(-15, 15)
            x = grid_x + jitter_x
            y = grid_y + jitter_y
            
            # Check if this position is already used (with large margin)
            if not self._check_overlap(x, y, placed_positions, margin=350):
                return x, y
        
        # Fallback: return a grid position even if overlap
        if grid_positions:
            grid_x, grid_y = grid_positions[0]
            return grid_x + random.randint(-15, 15), grid_y + random.randint(-15, 15)
        
        # Ultimate fallback
        return screen_width // 2, screen_height // 2
    
    def _shake_matcha(self, img_index, canvas_obj):
        """Animate matcha rotating side-to-side 3 times (like shaking a drink)"""
        img_data = self.images[img_index]
        item_id = img_data['item_id']
        original_x = img_data['x']
        original_y = img_data['y']
        original_angle = img_data['angle']
        original_img = img_data['original_img']
        img_type = img_data['type']
        
        # Rotation sequence: tilt left, tilt right - repeated 3 times
        single_shake = [
            original_angle - 20,   # Tilt left
            original_angle + 20,   # Tilt right
            original_angle - 15,   # Tilt left
            original_angle + 15,   # Tilt right
            original_angle - 10,   # Tilt left
            original_angle + 10,   # Tilt right
        ]
        
        # Repeat the shake sequence 3 times, then return to original
        rotation_angles = single_shake * 3 + [original_angle]
        
        # Determine size based on image type
        if img_type in ['matcha', 'cat']:
            new_height = 180
        else:
            new_height = 250
        
        original_size = original_img.size
        aspect_ratio = original_size[0] / original_size[1]
        new_width = int(new_height * aspect_ratio)
        
        def animate_step(step=0):
            if step < len(rotation_angles):
                # Resize and rotate
                resized = original_img.resize((new_width, new_height), Image.Resampling.LANCZOS)
                rotated = resized.rotate(rotation_angles[step], resample=Image.Resampling.BICUBIC, expand=True)
                
                # Convert to PhotoImage
                new_photo = ImageTk.PhotoImage(rotated)
                
                # Update the image on canvas
                canvas_obj.itemconfig(item_id, image=new_photo)
                
                # Store reference to prevent garbage collection
                img_data['photo'] = new_photo
                
                # Schedule next step (50ms delay for faster, more energetic shaking)
                canvas_obj.after(50, lambda: animate_step(step + 1))
        
        animate_step()
    
    def _on_matcha_click(self, event, item_id, img_index, canvas_obj):
        """Handle click on matcha image"""
        self.matcha_clicks += 1
        print(f"🍵 Matcha click {self.matcha_clicks}/3")
        
        # Play shake sound effect
        self._play_shake_sound()
        
        # Trigger shake animation
        self._shake_matcha(img_index, canvas_obj)
        
        # Dismiss after 3 clicks
        if self.matcha_clicks >= 3:
            print("✅ 3 matcha clicks! Dismissing overlay...")
            self.dismiss()
    
    def activate(self):
        """Launch the performative protocol overlay"""
        print("\n🎭 Activating Performative Protocol...")
        
        # Create fullscreen overlay window
        self.overlay_window = tk.Toplevel()
        self.overlay_window.attributes('-fullscreen', True)
        self.overlay_window.attributes('-topmost', True)
        self.overlay_window.overrideredirect(True)
        
        # Set transparency (0.85 = 85% opaque)
        self.overlay_window.attributes('-alpha', 0.85)
        
        # Get screen dimensions
        self.screen_width = self.overlay_window.winfo_screenwidth()
        self.screen_height = self.overlay_window.winfo_screenheight()
        
        # Load positions from file if requested
        if self.load_from_file and not self.custom_positions:
            self.custom_positions = self._load_scaled_positions(self.screen_width, self.screen_height)
        
        # Create canvas with white background
        self.canvas = Canvas(
            self.overlay_window,
            width=self.screen_width,
            height=self.screen_height,
            bg=self.bg_color,
            highlightthickness=0
        )
        self.canvas.pack(fill='both', expand=True)
        
        # Block all interactions except matcha clicks
        self.overlay_window.grab_set()
        
        # Load images
        loaded_images = self._load_images()
        
        # Place images on canvas with proper spacing
        placed_positions = []
        max_height = 250  # Max height for images (preserves aspect ratio)
        
        for img_data in loaded_images:
            img = img_data['image']
            img_type = img_data['type']
            filename = img_data['filename']
            original_size = img.size
            
            # Check if we have custom positions for this file
            if self.custom_positions and filename in self.custom_positions:
                pos_data = self.custom_positions[filename]
                if isinstance(pos_data, dict):
                    x, y = pos_data['x'], pos_data['y']
                else:
                    x, y = pos_data
                print(f"📍 Using custom position for {filename}: ({x}, {y})")
            else:
                # Get non-overlapping position
                x, y = self._get_random_position(self.screen_width, self.screen_height, placed_positions)
            
            placed_positions.append((x, y))
            
            # Random velocity for bouncing animation (pixels per frame)
            x_velocity = random.uniform(-2, 2)
            y_velocity = random.uniform(-2, 2)
            
            # Resize image maintaining aspect ratio
            # Scale down matcha and cat images for better quality
            if img_type in ['matcha', 'cat']:
                new_height = 180  # Smaller size for matcha and cats
            else:
                new_height = max_height
            
            aspect_ratio = original_size[0] / original_size[1]
            new_width = int(new_height * aspect_ratio)
            img = img.resize((new_width, new_height), Image.Resampling.LANCZOS)
            
            # Random rotation (±8 degrees)
            angle = random.uniform(-8, 8)
            img = img.rotate(angle, resample=Image.Resampling.BICUBIC, expand=True)
            
            # Convert to PhotoImage
            photo = ImageTk.PhotoImage(img)
            
            # Place on canvas
            item_id = self.canvas.create_image(x, y, image=photo, anchor='center')
            
            # Store reference to prevent garbage collection
            self.images.append({
                'photo': photo,
                'original_img': img_data['image'],
                'item_id': item_id,
                'type': img_type,
                'angle': angle,
                'x': x,
                'y': y,
                'x_velocity': x_velocity,
                'y_velocity': y_velocity,
                'size': (new_width, new_height)
            })
            
            # Bind click event for ONLY the first matcha image (matcha-removebg-preview(1).png)
            if img_type == 'matcha' and 'matcha-removebg-preview(1)' in filename:
                self.canvas.tag_bind(
                    item_id,
                    '<Button-1>',
                    lambda e, iid=item_id, idx=len(self.images)-1: self._on_matcha_click(e, iid, idx, self.canvas)
                )
        
        # Play music
        self._play_music()
        
        # Start animation loop
        self.animation_running = True
        self._animate_images()
        
        print(f"✅ Overlay active with {len(loaded_images)} images")
        print("🍵 Click the FIRST matcha (matcha-removebg-preview) 3 times to dismiss!")
        print("   Note: matcha2 is just decoration, won't respond to clicks")
        print("🎈 Images are floating and bouncing!")
    
    def _animate_images(self):
        """Animate images to move around and bounce off walls"""
        if not self.animation_running or not self.canvas:
            return
        
        for img_data in self.images:
            # Get current position and velocity
            x = img_data['x']
            y = img_data['y']
            x_velocity = img_data['x_velocity']
            y_velocity = img_data['y_velocity']
            item_id = img_data['item_id']
            width, height = img_data['size']
            
            # Update position
            new_x = x + x_velocity
            new_y = y + y_velocity
            
            # Bounce off walls (with some padding for image size)
            padding = max(width, height) // 2
            
            # Left/right walls
            if new_x - padding <= 0 or new_x + padding >= self.screen_width:
                x_velocity = -x_velocity
                # Keep within bounds
                new_x = max(padding, min(self.screen_width - padding, new_x))
            
            # Top/bottom walls
            if new_y - padding <= 0 or new_y + padding >= self.screen_height:
                y_velocity = -y_velocity
                # Keep within bounds
                new_y = max(padding, min(self.screen_height - padding, new_y))
            
            # Update stored position and velocity
            img_data['x'] = new_x
            img_data['y'] = new_y
            img_data['x_velocity'] = x_velocity
            img_data['y_velocity'] = y_velocity
            
            # Move the image on canvas
            self.canvas.coords(item_id, new_x, new_y)
        
        # Schedule next frame (approximately 60 FPS)
        if self.canvas:
            self.canvas.after(16, self._animate_images)
    
    def dismiss(self):
        """Dismiss the overlay and stop music"""
        print("\n👋 Dismissing Performative Protocol...")
        
        # Stop animation
        self.animation_running = False
        
        # Stop music
        self._stop_music()
        
        # Close overlay window
        if self.overlay_window:
            self.overlay_window.grab_release()
            
            # Get the root window before destroying overlay
            root = self.overlay_window.master
            
            self.overlay_window.destroy()
            self.overlay_window = None
        
        # Close the root window and quit the application
        if root:
            root.quit()
            root.destroy()
        
        # Clear images
        self.images = []
        self.matcha_clicks = 0
        
        print("✅ Overlay dismissed! App closing...")
=======

def launch_performative_protocol(reason: str, productivity_score: float) -> bool:
    """
    Launch the Performative Protocol overlay.
    
    This function will display:
    - A clickable matcha button/overlay
    - Random indie music (Laufey, Clairo, Daniel Caesar, beabadoobee)
    - Aesthetic items (vinyls, totebag, labubu, books)
    - User must click matcha to dismiss
    
    Args:
        reason: Why the protocol was triggered
        productivity_score: Combined productivity score (0.0-1.0)
    
    Returns:
        True if protocol completed successfully, False otherwise
    
    TODO: Implement this function when ready
    """
    # Placeholder implementation
    print(f"\n[OVERLAY PLACEHOLDER] Launching Performative Protocol...")
    print(f"  Reason: {reason}")
    print(f"  Score: {productivity_score:.2f}")
    print(f"  TODO: Add matcha clickable overlay")
    print(f"  TODO: Add random music player")
    print(f"  TODO: Add aesthetic elements")
    
    return True


def stop_protocol():
    """Stop any running protocol overlay."""
    # Placeholder
    pass
>>>>>>> e12ca675
<|MERGE_RESOLUTION|>--- conflicted
+++ resolved
@@ -1,9 +1,7 @@
 """
 Overlay module - Performative Protocol visual and audio elements
-TODO: This will be implemented to show matcha clickable overlay and play music
 """
 
-<<<<<<< HEAD
 import tkinter as tk
 from tkinter import Canvas
 from PIL import Image, ImageTk
@@ -684,17 +682,15 @@
         self.matcha_clicks = 0
         
         print("✅ Overlay dismissed! App closing...")
-=======
+
+
+# Helper functions for integration with other modules
 
 def launch_performative_protocol(reason: str, productivity_score: float) -> bool:
     """
     Launch the Performative Protocol overlay.
     
-    This function will display:
-    - A clickable matcha button/overlay
-    - Random indie music (Laufey, Clairo, Daniel Caesar, beabadoobee)
-    - Aesthetic items (vinyls, totebag, labubu, books)
-    - User must click matcha to dismiss
+    This function provides a simple interface for other modules to trigger the protocol.
     
     Args:
         reason: Why the protocol was triggered
@@ -702,22 +698,33 @@
     
     Returns:
         True if protocol completed successfully, False otherwise
-    
-    TODO: Implement this function when ready
     """
-    # Placeholder implementation
-    print(f"\n[OVERLAY PLACEHOLDER] Launching Performative Protocol...")
-    print(f"  Reason: {reason}")
-    print(f"  Score: {productivity_score:.2f}")
-    print(f"  TODO: Add matcha clickable overlay")
-    print(f"  TODO: Add random music player")
-    print(f"  TODO: Add aesthetic elements")
-    
-    return True
+    import tkinter as tk
+    
+    try:
+        # Create root window
+        root = tk.Tk()
+        root.withdraw()
+        
+        print(f"\n🎭 Launching Performative Protocol...")
+        print(f"  Reason: {reason}")
+        print(f"  Score: {productivity_score:.2f}")
+        
+        # Create and activate protocol
+        protocol = PerformativeProtocol()
+        protocol.activate()
+        
+        # Start event loop
+        root.mainloop()
+        
+        return True
+    except Exception as e:
+        print(f"❌ Failed to launch protocol: {e}")
+        return False
 
 
 def stop_protocol():
     """Stop any running protocol overlay."""
-    # Placeholder
-    pass
->>>>>>> e12ca675
+    # The protocol auto-stops when dismissed via matcha clicks
+    # This is kept for compatibility with other modules
+    pass